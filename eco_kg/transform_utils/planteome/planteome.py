import re
import os
import pandas as pd
from typing import Dict, List, Optional
from collections import defaultdict
import gzip

from eco_kg.transform_utils.transform import Transform
from eco_kg.utils.transform_utils import parse_header, parse_line, write_node_edge_item
from eco_kg.utils import biohub_converter as bc
#from eco_kg.utils.nlp_utils import *
from eco_kg.utils.robot_utils import *
from kgx.cli.cli_utils import transform
"""
Ingest plant annotations from Planteome

Essentially just ingests and transforms GAF files

"""

class PlanteomeTransform(Transform):

    def __init__(self, input_dir: str = None, output_dir: str = None) -> None:
        source_name = "Planteome"
        super().__init__(source_name, input_dir, output_dir)  # set some variables
        self.node_header = ['id', 'name', 'category', 'provided_by']
        self.edge_header = ['subject', 'edge_label', 'object', 'predicate', 'provided_by']

    def run(self, data_files: List[str] = None):
        source_name = 'Planteome'#how do I pull this from the top?
        """Method is called and performs needed transformations to process the 
        plant data (Planteome)
        
        Args:
            Planteome: entire contents of Planteome []
        """
        """
        Get rice gene ID map
        """
        rice_gene_ids = {}
        with gzip.open(os.path.join(self.input_base_dir, 'rice_map.gz'),'rt') as rg:
            for line in rg.readlines():
                line = line.strip('\n')
                row = line.split('\t')
                Os = row[0]
                LOC = row[1]
                if Os == 'None' or LOC == 'None':
                    continue
                rice_gene_ids[Os] = LOC

        if not data_files: # = if not data_file
            data_files = []
            for file in os.listdir(self.input_base_dir):
                if file.endswith('.assoc'):
                    data_files.append(file)

        seen_node: dict = defaultdict(int)
        seen_edge: dict = defaultdict(int)
        with open(self.output_node_file, 'w') as node, \
            open(self.output_edge_file, 'w') as edge:
            node.write("\t".join(self.node_header) + "\n")
            edge.write("\t".join(self.edge_header) + "\n")

            for data_file in data_files:
                input_file = os.path.join(self.input_base_dir, data_file)
                print(str(data_file))
                #make directory in data/transformed
                os.makedirs(self.output_dir, exist_ok=True)
            #transform data
                with open(input_file, 'r') as f:
                    #header_items = parse_header(f.readline(), sep=',')
                    header_row = ['DB','DB_Object_ID','DB_Object_Symbol','Qualifier','Ontology_ID','DB_Reference','Evidence_Code','With_or_From','Aspect','DB_Object_Name','DB_Object_Synonym','DB_Object_Type','Taxon','Date','Assigned_By','Annotation_Extension','Gene_Product_Form_ID']
                    gaf_df = pd.read_csv(input_file, sep='\t', comment='!', names=header_row, low_memory=False)
                    #gaf_df = df.columns['DB','DB_Object_ID','DB_Object_Symbol','Qualifier','Ontology_ID','DB_Reference','Evidence_Code','With_or_From','Aspect','DB_Object_Name','DB_Object_Synonym','DB_Object_Type','Taxon','Date','Assigned_By','Annotation_Extension','Gene_Product_Form_ID']

                    # Nodes
                    org_node_type = "biolink:OrganismTaxon"
                    gene_node_type = "biolink:GenomicEntity"
                    cellular_component_node_type = "biolink:CellularComponent" #Aspect = C
                    process_node_type = 'biolink:BiologicalProcess' #Aspect = P
                    molecular_function_node_type = 'biolink:MolecularFunction' #Aspect = F
                    anatomy_node_type = 'biolink:AnatomicalEntity' #Aspect = A The root class in PO is plant anatomical entity - Is this a problem?
                    trait_node_type = 'biolink:PhenotypicFeature' #Aspect = T I suspect trait
                    growth_stage_node_type = 'biolink:LifeStage' #Aspect = G (might be S) gene expressed in growth stage form
            
                    #Prefixes - may not need this - only if I'm missing the first part of the CURIE
                    org_prefix = "NCBITaxon:"
                    cellular_component_prefix = "GO:"
                    process_prefix = "GO:"
                    molecular_function_prefix = "GO:"
                    exposure_prefix = 'PECO:'
                    anatomy_prefix = 'PO:'
                    growth_prefix = 'PO:'
                    trait_prefix = 'TO:'

                    # Edges
                    gene_to_org_edge_label = "biolink:in_taxon"
                    gene_to_org_edge_relation = "RO:0002162" 
                    gene_to_cellular_component_edge_label = "biolink:has_gene_product" # not sure about this one
                    gene_to_cellular_component_edge_relation = "RO:0002205" #part of or located in
                    gene_to_process_edge_label = "biolink:regulates" # not sure acts upstream of or within - involved in
                    gene_to_process_edge_relation = "RO:0011002" #regulates activity of - not sure about this
                    gene_to_molecular_function_edge_label = 'biolink:enables'
                    gene_to_molecular_function_edge_relation = 'RO:0002327'
                    gene_to_anatomy_edge_label = 'biolink:expressed_in'
                    gene_to_anatomy_edge_relation = 'RO:0002206'
                    gene_to_growth_stage_edge_label = 'biolink:expressed_in'
                    gene_to_growth_stage_edge_relation = 'RO:0002206'
                    gene_to_trait_edge_label = 'biolink:has_phenotype'
                    gene_to_trait_edge_relation = 'RO:0002200'
                    gene_to_orth_edge_label = 'biolink:orthologous_to'
                    gene_to_orth_edge_relation = 'RO:HOM0000017'
                    trait_to_org_edge_label = 'biolink:phenotype_of'
                    trait_to_org_edge_relation = 'RO:0002201'

                    # transform
                    for index, row in gaf_df.iterrows():
                        tax_id = row['Taxon'].split(':')[1]
                        ontology_id = row['Ontology_ID']
                        evidence = row['Evidence_Code']
                        type = row['DB_Object_Type']
                        db = row['DB']
                        gene_name = row['DB_Object_Symbol']
                        label = row['DB_Object_Symbol']
                        #source = row['DB']
                        if tax_id == '3702':
                            gene_id = str(row['DB_Object_Name'])
                            org_name = 'Arabidopsis thaliana'
                            if 'AT' in gene_id:
                                if '.' in gene_id:
                                    gene_id = gene_id.split('.')[0]
                                elif len(gene_id) > 9:
                                    gene_id = row['DB_Object_Synonym'].split('|')[0]
                            else:
                                gene_id = str(row['DB_Object_Synonym']).split('|')[0]
                                if 'AT' not in gene_id:
                                    gene_id = row['DB_Object_ID']
                        elif tax_id == '4530':
                            gene_id = row['DB_Object_ID']
                            org_name = 'Oryza sativa'
                        elif tax_id == '39947':
                            gene_id = row['DB_Object_ID']
                            org_name = 'Oryza sativa japonica'
                        elif tax_id == '4558':
                            gene_id = row['DB_Object_ID']
                            org_name = 'Sorghum bicolor'
                        elif tax_id == '3694':
                            gene_id = row['DB_Object_ID']
                            org_name = 'Populus trichocarpa'
                        elif tax_id == '4577':#need to add another conditional to make it look in synonyms
                            gene_id = row['DB_Object_ID']
                            org_name = 'Zea mays'
                        elif tax_id == '381124':#need to add another conditional to make it look in synonyms
                            gene_id = row['DB_Object_ID']
                            org_name = 'Zea mays mays'
                        else:
                            gene_id = row['DB_Object_ID']
                            org_name = 'taxon name'
                        provided_by = db + '-' + source_name
                        #create organism node
                        org_id = org_prefix + str(tax_id)
                        if tax_id == '4530' or tax_id == '39947':#changing Os gene IDs to LOC gene IDs
                            if 'LOC' not in gene_id and gene_id in rice_gene_ids:
                                gene_id = rice_gene_ids[gene_id].split(',')
                        if org_id not in seen_node:
                            write_node_edge_item(fh=node,
                                                 header=self.node_header,
                                                 data=[org_id,
                                                       org_name,
                                                       org_node_type,
                                                       provided_by])
                            seen_node[org_id] += 1
                        #create gene node
                        if isinstance(gene_id, str) or isinstance(gene_id, int):
                            genes = [gene_id]
                        if isinstance(gene_id, int):
                            gi = str(gene_id)
                            genes = [gi]
                        #print(genes)
                        for g in genes:
                            if g not in seen_node:
                                g = str(g)
                                write_node_edge_item(fh=node,
                                                     header=self.node_header,
                                                     data=[g,
                                                           gene_name,
                                                           gene_node_type,
                                                           provided_by])
                            seen_node[g] += 1
                        #create all other node types
                        if ontology_id not in seen_node:
                            if row['Aspect'] == 'T':
                                node_type = trait_node_type
                            elif row['Aspect'] == 'A':
                                node_type = anatomy_node_type
                            elif row['Aspect'] == 'G':
                                node_type = growth_stage_node_type
                            elif row['Aspect'] == 'C':
                                node_type = cellular_component_node_type
                            elif row['Aspect'] == 'F':
                                node_type = molecular_function_node_type
                            elif row['Aspect'] == 'P':
                                node_type = process_node_type
                                if isinstance(label, float):
                                    label = 'Need GO label'
                            else:
                                print('Error. New Aspect.')
                                print(row['Aspect'])
<<<<<<< HEAD
                        if 'ortholog' in data_file:
                            orth = row['With_or_From'].split(':')[1]
                            if orth not in seen_node:
                                gene_name = 'none'
                                write_node_edge_item(fh=node,
                                                     header=self.node_header,
                                                     data=[orth,
                                                           gene_name,
                                                           gene_node_type,
                                                           provided_by])
                                seen_node[g] += 1
=======
                            write_node_edge_item(fh=node,
                                                 header=self.node_header,
                                                 data=[ontology_id,
                                                       label,
                                                       node_type,
                                                       provided_by])
                            seen_node[ontology_id] += 1
>>>>>>> 192af6b9

                    # Write Edge
                        # gene to org edge
                        if isinstance(gene_id, str):
                            genes = [gene_id]
                        if isinstance(gene_id, int):
                            gi = str(gene_id)
                            genes = [gene_id]
                        for g in genes:
                            if str(g)+str(tax_id) not in seen_edge:
                                write_node_edge_item(fh=edge,
                                                        header=self.edge_header,
                                                        data=[g,
                                                            gene_to_org_edge_label,
                                                            tax_id,
                                                            gene_to_org_edge_relation,
                                                            provided_by])
                                seen_edge[str(g)+str(tax_id)] += 1

                            # gene to cellular component edge
                            if str(g)+ontology_id not in seen_edge:
                                if row['Aspect'] == 'T':
                                    edge_label = gene_to_trait_edge_label
                                    edge_relation = gene_to_trait_edge_relation
                                elif row['Aspect'] == 'A':
                                    edge_label = gene_to_anatomy_edge_label
                                    edge_relation = gene_to_anatomy_edge_relation
                                elif row['Aspect'] == 'C':
                                    edge_label = gene_to_cellular_component_edge_label
                                    edge_relation = gene_to_cellular_component_edge_relation
                                elif row['Aspect'] == 'P':
                                    edge_label = gene_to_process_edge_label
                                    edge_relation = gene_to_process_edge_relation
                                elif row['Aspect'] == 'F':
                                    edge_label = gene_to_molecular_function_edge_label
                                    edge_relation = gene_to_molecular_function_edge_relation
                                write_node_edge_item(fh=edge,
                                                        header=self.edge_header,
                                                        data=[g,
                                                            edge_label,
                                                            ontology_id,
                                                            edge_relation,
                                                            provided_by])
                                seen_edge[str(g)+ontology_id] += 1
                        #ortholog edges
                        if 'ortholog' in data_file:
                            for g in genes:
                                if str(g)+str(orth) not in seen_edge:
                                    write_node_edge_item(fh=edge,
                                                            header=self.edge_header,
                                                            data=[g,
                                                                gene_to_orth_edge_label,
                                                                orth,
                                                                gene_to_orth_edge_relation,
                                                                provided_by])
                                    seen_edge[str(g)+str(tax_id)] += 1

                        # trait to org edge
                        if 'TO' in ontology_id:
                            if ontology_id+org_id not in seen_edge:
                                write_node_edge_item(fh=edge,
                                                        header=self.edge_header,
                                                        data=[ontology_id,
                                                            trait_to_org_edge_label,
                                                            org_id,
                                                            trait_to_org_edge_relation,
                                                            provided_by])
                                seen_edge[ontology_id+org_id] += 1
                # Files write ends

        """
        Implement ROBOT 
        """
        # Convert OWL to JSON for Ontologies
        convert_to_json(self.input_base_dir, 'PO')
        convert_to_json(self.input_base_dir, 'TO')
        # Extract the 'plant' tree from NCBITaxon and convert to JSON
        '''
        NCBITaxon_33090 = viridiplantae
        (Source = http://www.ontobee.org/ontology/NCBITaxon?iri=http://purl.obolibrary.org/obo/NCBITaxon_33090)
        '''
        subset_ontology_needed = 'NCBITaxon'
        extract_convert_to_json(self.input_base_dir, subset_ontology_needed, 'NCBITaxon:33090','TOP')#maybe should be TOP
        #Can I chop out branches of the hierarchy? NCBITaxon_144314<|MERGE_RESOLUTION|>--- conflicted
+++ resolved
@@ -206,7 +206,7 @@
                             else:
                                 print('Error. New Aspect.')
                                 print(row['Aspect'])
-<<<<<<< HEAD
+
                         if 'ortholog' in data_file:
                             orth = row['With_or_From'].split(':')[1]
                             if orth not in seen_node:
@@ -218,15 +218,6 @@
                                                            gene_node_type,
                                                            provided_by])
                                 seen_node[g] += 1
-=======
-                            write_node_edge_item(fh=node,
-                                                 header=self.node_header,
-                                                 data=[ontology_id,
-                                                       label,
-                                                       node_type,
-                                                       provided_by])
-                            seen_node[ontology_id] += 1
->>>>>>> 192af6b9
 
                     # Write Edge
                         # gene to org edge
